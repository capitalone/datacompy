[project]
name = "datacompy"
description = "Dataframe comparison in Python"
readme = "README.md"
authors = [
  { name="Ian Robertson" },
  { name="Dan Coates" },
  { name="Faisal Dosani", email="faisal.dosani@capitalone.com" },
]
maintainers = [
  { name="Faisal Dosani", email="faisal.dosani@capitalone.com" }
]
license = {text = "Apache Software License"}
<<<<<<< HEAD
dependencies = [
    "pandas<=2.2.0,>=0.25.0",
    "numpy<=1.26.4,>=1.22.0",
    "ordered-set<=4.1.0,>=4.0.2",
    "fugue[sql,duckdb]==0.9.0.dev2",
]
requires-python = ">=3.8.0"
=======
dependencies = ["pandas<=2.2.1,>=0.25.0", "numpy<=1.26.4,>=1.22.0", "ordered-set<=4.1.0,>=4.0.2", "fugue<=0.8.7,>=0.8.7"]
requires-python = ">=3.9.0"
>>>>>>> 6a1920db
classifiers = [
    "Intended Audience :: Developers",
    "Natural Language :: English",
    "Operating System :: OS Independent",
    "Programming Language :: Python",
    "Programming Language :: Python :: 3",
    "Programming Language :: Python :: 3 :: Only",
    "Programming Language :: Python :: 3.9",
    "Programming Language :: Python :: 3.10",
    "Programming Language :: Python :: 3.11",
]

dynamic = ["version"]

[project.urls]
Homepage = "https://github.com/capitalone/datacompy"
Documentation = "https://capitalone.github.io/datacompy/"
Repository = "https://github.com/capitalone/datacompy.git"
"Bug Tracker" = "https://github.com/capitalone/datacompy/issues"
"Source Code" = "https://github.com/capitalone/datacompy"

[build-system]
requires = ["setuptools>=64.0.0"]
build-backend = "setuptools.build_meta"

[tool.setuptools]
packages = ["datacompy"]
zip-safe = false
include-package-data = true

[tool.setuptools.package-data]
"*" = ["templates/*.txt"]

[tool.setuptools.dynamic]
version = {attr = "datacompy.__version__"}

[tool.distutils.bdist_wheel]
python-tag = "py3"

[project.optional-dependencies]
polars = ["polars"]
<<<<<<< HEAD
spark = [
    "fugue[spark]==0.9.0.dev2",
    "pyspark>=3.1.1; python_version < '3.11'",
    "pyspark>=3.4; python_version >= '3.11'",
]
dask = ["fugue[dask]==0.9.0.dev2"]
ray = ["fugue[ray]==0.9.0.dev2"]
docs = [
    "sphinx",
    "furo",
    "myst-parser",
]
tests = [
    "pytest",
    "pytest-cov",
    "pytest-benchmark",
    "fugue[cpp_sql_parser]==0.9.0.dev2",
]

tests-spark = [
    "pytest",
    "pytest-cov",
    "pytest-spark",
    "spark",
]
qa = [
    "pre-commit",
    "black",
    "isort",
    "mypy",
    "pandas-stubs",
]
build = [
    "build",
    "twine",
    "wheel",
]
edgetest = [
    "edgetest",
    "edgetest-conda",
]
dev = [
    "datacompy[polars]",
    "datacompy[spark]",
    "datacompy[docs]",
    "datacompy[tests]",
    "datacompy[tests-spark]",
    "datacompy[qa]",
    "datacompy[build]",
]
=======
spark = ["pyspark>=3.1.1; python_version < \"3.11\"", "pyspark>=3.4; python_version >= \"3.11\""]
dask = ["fugue[dask]"]
ray = ["fugue[ray]"]
docs = ["sphinx", "furo", "myst-parser"]
tests = ["pytest", "pytest-cov"]

tests-spark = ["pytest", "pytest-cov", "pytest-spark", "spark"]
qa = ["pre-commit", "black", "isort", "mypy", "pandas-stubs"]
build = ["build", "twine", "wheel"]
edgetest = ["edgetest", "edgetest-conda"]
dev = ["datacompy[duckdb]", "datacompy[polars]", "datacompy[spark]", "datacompy[docs]", "datacompy[tests]", "datacompy[tests-spark]", "datacompy[qa]", "datacompy[build]"]
>>>>>>> 6a1920db

[tool.isort]
multi_line_output = 3
include_trailing_comma = true
force_grid_wrap = 0
use_parentheses = true
line_length = 88
profile = "black"

[tool.mypy]
strict = true

[[tool.mypy.overrides]]
module = ["fugue.*","triad.*"]
implicit_reexport = true

[[tool.mypy.overrides]]
module = "pyarrow"
ignore_missing_imports = true

[edgetest.envs.core]
python_version = "3.10"
conda_install = ["openjdk=8"]
extras = ["dev"]
command = "pytest tests -m 'not integration'"
upgrade = [
    "pandas",
    "numpy",
    "ordered-set",
    "fugue",
]<|MERGE_RESOLUTION|>--- conflicted
+++ resolved
@@ -11,18 +11,13 @@
   { name="Faisal Dosani", email="faisal.dosani@capitalone.com" }
 ]
 license = {text = "Apache Software License"}
-<<<<<<< HEAD
 dependencies = [
-    "pandas<=2.2.0,>=0.25.0",
-    "numpy<=1.26.4,>=1.22.0",
-    "ordered-set<=4.1.0,>=4.0.2",
-    "fugue[sql,duckdb]==0.9.0.dev2",
+    "pandas<=2.2.1,>=0.25.0", 
+    "numpy<=1.26.4,>=1.22.0", 
+    "ordered-set<=4.1.0,>=4.0.2", 
+    "fugue<=0.9.0,>=0.9.0"
 ]
-requires-python = ">=3.8.0"
-=======
-dependencies = ["pandas<=2.2.1,>=0.25.0", "numpy<=1.26.4,>=1.22.0", "ordered-set<=4.1.0,>=4.0.2", "fugue<=0.8.7,>=0.8.7"]
 requires-python = ">=3.9.0"
->>>>>>> 6a1920db
 classifiers = [
     "Intended Audience :: Developers",
     "Natural Language :: English",
@@ -64,14 +59,13 @@
 
 [project.optional-dependencies]
 polars = ["polars"]
-<<<<<<< HEAD
 spark = [
-    "fugue[spark]==0.9.0.dev2",
+    "fugue[spark]==0.9.0",
     "pyspark>=3.1.1; python_version < '3.11'",
     "pyspark>=3.4; python_version >= '3.11'",
 ]
-dask = ["fugue[dask]==0.9.0.dev2"]
-ray = ["fugue[ray]==0.9.0.dev2"]
+dask = ["fugue[dask]==0.9.0"]
+ray = ["fugue[ray]==0.9.0"]
 docs = [
     "sphinx",
     "furo",
@@ -81,7 +75,7 @@
     "pytest",
     "pytest-cov",
     "pytest-benchmark",
-    "fugue[cpp_sql_parser]==0.9.0.dev2",
+    "fugue[cpp_sql_parser]==0.9.0",
 ]
 
 tests-spark = [
@@ -115,19 +109,6 @@
     "datacompy[qa]",
     "datacompy[build]",
 ]
-=======
-spark = ["pyspark>=3.1.1; python_version < \"3.11\"", "pyspark>=3.4; python_version >= \"3.11\""]
-dask = ["fugue[dask]"]
-ray = ["fugue[ray]"]
-docs = ["sphinx", "furo", "myst-parser"]
-tests = ["pytest", "pytest-cov"]
-
-tests-spark = ["pytest", "pytest-cov", "pytest-spark", "spark"]
-qa = ["pre-commit", "black", "isort", "mypy", "pandas-stubs"]
-build = ["build", "twine", "wheel"]
-edgetest = ["edgetest", "edgetest-conda"]
-dev = ["datacompy[duckdb]", "datacompy[polars]", "datacompy[spark]", "datacompy[docs]", "datacompy[tests]", "datacompy[tests-spark]", "datacompy[qa]", "datacompy[build]"]
->>>>>>> 6a1920db
 
 [tool.isort]
 multi_line_output = 3
