[project]
name = "datacompy"
description = "Dataframe comparison in Python"
readme = "README.md"
authors = [
  { name="Ian Robertson" },
  { name="Dan Coates" },
  { name="Faisal Dosani", email="faisal.dosani@capitalone.com" },
]
maintainers = [
  { name="Faisal Dosani", email="faisal.dosani@capitalone.com" }
]
license = {text = "Apache Software License"}
dependencies = [
<<<<<<< HEAD
    "pandas<=2.2.2,>=0.25.0", 
    "numpy<=1.26.4,>=1.22.0", 
    "ordered-set<=4.1.0,>=4.0.2", 
    "fugue[sql,duckdb]<=0.9.0,>=0.9.0"
=======
  "pandas<=2.2.2,>=0.25.0", 
  "numpy<=1.26.4,>=1.22.0", 
  "ordered-set<=4.1.0,>=4.0.2", 
  "fugue<=0.8.7,>=0.8.7",
  "polars<=0.20.27,>=0.20.4",
>>>>>>> 5e296abb
]
requires-python = ">=3.9.0"
classifiers = [
    "Intended Audience :: Developers",
    "Natural Language :: English",
    "Operating System :: OS Independent",
    "Programming Language :: Python",
    "Programming Language :: Python :: 3",
    "Programming Language :: Python :: 3 :: Only",
    "Programming Language :: Python :: 3.9",
    "Programming Language :: Python :: 3.10",
    "Programming Language :: Python :: 3.11",
    "Programming Language :: Python :: 3.12",
]

dynamic = ["version"]

[project.urls]
Homepage = "https://github.com/capitalone/datacompy"
Documentation = "https://capitalone.github.io/datacompy/"
Repository = "https://github.com/capitalone/datacompy.git"
"Bug Tracker" = "https://github.com/capitalone/datacompy/issues"
"Source Code" = "https://github.com/capitalone/datacompy"

[build-system]
requires = ["setuptools>=64.0.0"]
build-backend = "setuptools.build_meta"

[tool.setuptools]
packages = ["datacompy"]
zip-safe = false
include-package-data = true

[tool.setuptools.package-data]
"*" = ["templates/*.txt"]

[tool.setuptools.dynamic]
version = {attr = "datacompy.__version__"}

[tool.distutils.bdist_wheel]
python-tag = "py3"

[project.optional-dependencies]
<<<<<<< HEAD
polars = ["polars"]
spark = [
    "fugue[spark]==0.9.0",
    "pyspark>=3.1.1; python_version < '3.11'",
    "pyspark>=3.4; python_version >= '3.11'",
]
dask = ["fugue[dask]==0.9.0"]
ray = ["fugue[ray]==0.9.0"]
docs = [
    "sphinx",
    "furo",
    "myst-parser",
]
tests = [
    "pytest",
    "pytest-cov",
    "pytest-benchmark",
    "fugue[cpp_sql_parser]==0.9.0",
]

tests-spark = [
    "pytest",
    "pytest-cov",
    "pytest-spark",
    "spark",
]
qa = [
    "pre-commit",
    "black",
    "isort",
    "mypy",
    "pandas-stubs",
]
build = [
    "build",
    "twine",
    "wheel",
]
edgetest = [
    "edgetest",
    "edgetest-conda",
]
dev = [
    "datacompy[polars]",
    "datacompy[spark]",
    "datacompy[docs]",
    "datacompy[tests]",
    "datacompy[tests-spark]",
    "datacompy[qa]",
    "datacompy[build]",
]
=======
duckdb = ["fugue[duckdb]"]
spark = ["pyspark>=3.1.1; python_version < \"3.11\"", "pyspark>=3.4; python_version >= \"3.11\""]
dask = ["fugue[dask]"]
ray = ["fugue[ray]"]
docs = ["sphinx", "furo", "myst-parser"]
tests = ["pytest", "pytest-cov"]

tests-spark = ["pytest", "pytest-cov", "pytest-spark", "spark"]
qa = ["pre-commit", "black", "isort", "mypy", "pandas-stubs"]
build = ["build", "twine", "wheel"]
edgetest = ["edgetest", "edgetest-conda"]
dev = ["datacompy[duckdb]", "datacompy[spark]", "datacompy[docs]", "datacompy[tests]", "datacompy[tests-spark]", "datacompy[qa]", "datacompy[build]"]
>>>>>>> 5e296abb

[tool.isort]
multi_line_output = 3
include_trailing_comma = true
force_grid_wrap = 0
use_parentheses = true
line_length = 88
profile = "black"

[tool.mypy]
strict = true

[[tool.mypy.overrides]]
module = ["fugue.*","triad.*"]
implicit_reexport = true

[[tool.mypy.overrides]]
module = "pyarrow"
ignore_missing_imports = true

[edgetest.envs.core]
python_version = "3.10"
conda_install = ["openjdk=8"]
extras = ["dev"]
command = "pytest tests -m 'not integration'"
upgrade = [
    "pandas",
    "numpy",
    "ordered-set",
    "fugue",
    "polars",
]<|MERGE_RESOLUTION|>--- conflicted
+++ resolved
@@ -12,18 +12,11 @@
 ]
 license = {text = "Apache Software License"}
 dependencies = [
-<<<<<<< HEAD
-    "pandas<=2.2.2,>=0.25.0", 
-    "numpy<=1.26.4,>=1.22.0", 
-    "ordered-set<=4.1.0,>=4.0.2", 
-    "fugue[sql,duckdb]<=0.9.0,>=0.9.0"
-=======
   "pandas<=2.2.2,>=0.25.0", 
   "numpy<=1.26.4,>=1.22.0", 
   "ordered-set<=4.1.0,>=4.0.2", 
-  "fugue<=0.8.7,>=0.8.7",
+  "fugue[sql,duckdb]<=0.9.0,>=0.9.0"
   "polars<=0.20.27,>=0.20.4",
->>>>>>> 5e296abb
 ]
 requires-python = ">=3.9.0"
 classifiers = [
@@ -67,15 +60,13 @@
 python-tag = "py3"
 
 [project.optional-dependencies]
-<<<<<<< HEAD
-polars = ["polars"]
 spark = [
-    "fugue[spark]==0.9.0",
+    "fugue[spark]>=0.9.0",
     "pyspark>=3.1.1; python_version < '3.11'",
     "pyspark>=3.4; python_version >= '3.11'",
 ]
-dask = ["fugue[dask]==0.9.0"]
-ray = ["fugue[ray]==0.9.0"]
+dask = ["fugue[dask]>=0.9.0"]
+ray = ["fugue[ray]>=0.9.0"]
 docs = [
     "sphinx",
     "furo",
@@ -85,14 +76,13 @@
     "pytest",
     "pytest-cov",
     "pytest-benchmark",
-    "fugue[cpp_sql_parser]==0.9.0",
+    "fugue[cpp_sql_parser]>=0.9.0",
 ]
 
 tests-spark = [
     "pytest",
     "pytest-cov",
     "pytest-spark",
-    "spark",
 ]
 qa = [
     "pre-commit",
@@ -111,7 +101,6 @@
     "edgetest-conda",
 ]
 dev = [
-    "datacompy[polars]",
     "datacompy[spark]",
     "datacompy[docs]",
     "datacompy[tests]",
@@ -119,20 +108,6 @@
     "datacompy[qa]",
     "datacompy[build]",
 ]
-=======
-duckdb = ["fugue[duckdb]"]
-spark = ["pyspark>=3.1.1; python_version < \"3.11\"", "pyspark>=3.4; python_version >= \"3.11\""]
-dask = ["fugue[dask]"]
-ray = ["fugue[ray]"]
-docs = ["sphinx", "furo", "myst-parser"]
-tests = ["pytest", "pytest-cov"]
-
-tests-spark = ["pytest", "pytest-cov", "pytest-spark", "spark"]
-qa = ["pre-commit", "black", "isort", "mypy", "pandas-stubs"]
-build = ["build", "twine", "wheel"]
-edgetest = ["edgetest", "edgetest-conda"]
-dev = ["datacompy[duckdb]", "datacompy[spark]", "datacompy[docs]", "datacompy[tests]", "datacompy[tests-spark]", "datacompy[qa]", "datacompy[build]"]
->>>>>>> 5e296abb
 
 [tool.isort]
 multi_line_output = 3
