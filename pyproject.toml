--- conflicted
+++ resolved
@@ -59,21 +59,11 @@
 python-tag = "py3"
 
 [project.optional-dependencies]
-<<<<<<< HEAD
-polars = ["fugue[polars]==0.9.0.dev2"]
-spark = ["fugue[spark]==0.9.0.dev2"]
-dask = ["fugue[dask]==0.9.0.dev2"]
-ray = ["fugue[ray]==0.9.0.dev2"]
-=======
 duckdb = ["fugue[duckdb]"]
-polars = ["polars"]
-spark = [
-    "pyspark>=3.1.1; python_version < '3.11'",
-    "pyspark>=3.4; python_version >= '3.11'",
-]
+polars = ["fugue[polars]"]
+spark = ["fugue[spark]"]
 dask = ["fugue[dask]"]
 ray = ["fugue[ray]"]
->>>>>>> 70f8c3f5
 docs = [
     "sphinx",
     "furo",
