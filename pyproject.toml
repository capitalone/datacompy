--- conflicted
+++ resolved
@@ -11,16 +11,12 @@
   { name="Faisal Dosani", email="faisal.dosani@capitalone.com" }
 ]
 license = {text = "Apache Software License"}
-<<<<<<< HEAD
 dependencies = [
-    "pandas<=2.2.1,>=0.25.0", 
+    "pandas<=2.2.2,>=0.25.0", 
     "numpy<=1.26.4,>=1.22.0", 
     "ordered-set<=4.1.0,>=4.0.2", 
     "fugue<=0.9.0,>=0.9.0"
 ]
-=======
-dependencies = ["pandas<=2.2.2,>=0.25.0", "numpy<=1.26.4,>=1.22.0", "ordered-set<=4.1.0,>=4.0.2", "fugue<=0.8.7,>=0.8.7"]
->>>>>>> f088d639
 requires-python = ">=3.9.0"
 classifiers = [
     "Intended Audience :: Developers",
