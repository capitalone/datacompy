--- conflicted
+++ resolved
@@ -22,11 +22,8 @@
 """
 
 import logging
-<<<<<<< HEAD
 import os
 from collections import defaultdict
-=======
->>>>>>> ed321a61
 from concurrent.futures import ThreadPoolExecutor, as_completed
 from copy import deepcopy
 from typing import Any, DefaultDict, Dict, List, Union, cast
@@ -859,27 +856,8 @@
             }
         }
 
-<<<<<<< HEAD
-        # Row Summary
-        match_on = ", ".join(self.join_columns)
-        report += render(
-            "snowflake_row_summary.txt",
-            match_on,
-            self.abs_tol_per_column["__default"],
-            self.rel_tol_per_column["__default"],
-            self.intersect_rows.count(),
-            self.df1_unq_rows.count(),
-            self.df2_unq_rows.count(),
-            self.intersect_rows.count() - self.count_matching_rows(),
-            self.count_matching_rows(),
-            self.df1_name,
-            self.df2_name,
-            "Yes" if self._any_dupes else "No",
-        )
-=======
     def _get_mismatch_stats(self, sample_count: int) -> dict:
         """Generate mismatch statistics for the report.
->>>>>>> ed321a61
 
         Parameters
         ----------
@@ -900,23 +878,12 @@
                 any_mismatch = True
                 match_stats.append(
                     {
-<<<<<<< HEAD
-                        "Column": column["column"],
-                        f"{self.df1_name} dtype": column["dtype1"],
-                        f"{self.df2_name} dtype": column["dtype2"],
-                        "# Unequal": column["unequal_cnt"],
-                        "Max Diff": column["max_diff"],
-                        "# Null Diff": column["null_diff"],
-                        "Abs Tol": self.abs_tol_per_column[column["column"]],
-                        "Rel Tol": self.rel_tol_per_column[column["column"]],
-=======
                         "column": column["column"],
                         "dtype1": column["dtype1"],
                         "dtype2": column["dtype2"],
                         "unequal_cnt": column["unequal_cnt"],
                         "max_diff": column["max_diff"],
                         "null_diff": column["null_diff"],
->>>>>>> ed321a61
                     }
                 )
                 if column["unequal_cnt"] > 0:
@@ -927,53 +894,6 @@
                     )
 
         if any_mismatch:
-<<<<<<< HEAD
-            report += "Columns with Unequal Values or Types\n"
-            report += "------------------------------------\n"
-            report += "\n"
-            df_match_stats = pd.DataFrame(match_stats)
-            df_match_stats.sort_values("Column", inplace=True)
-            # Have to specify again for sorting
-            report += df_match_stats[
-                [
-                    "Column",
-                    f"{self.df1_name} dtype",
-                    f"{self.df2_name} dtype",
-                    "# Unequal",
-                    "Max Diff",
-                    "# Null Diff",
-                    "Abs Tol",
-                    "Rel Tol",
-                ]
-            ].to_string()
-            report += "\n\n"
-
-            if sample_count > 0:
-                report += "Sample Rows with Unequal Values\n"
-                report += "-------------------------------\n"
-                report += "\n"
-                for sample in match_sample:
-                    report += sample.toPandas().to_string()
-                    report += "\n\n"
-
-        if min(sample_count, self.df1_unq_rows.count()) > 0:
-            report += (
-                f"Sample Rows Only in {self.df1_name} (First {column_count} Columns)\n"
-            )
-            report += (
-                f"---------------------------------------{'-' * len(self.df1_name)}\n"
-            )
-            report += "\n"
-            columns = self.df1_unq_rows.columns[:column_count]
-            unq_count = min(sample_count, self.df1_unq_rows.count())
-            report += (
-                self.df1_unq_rows.limit(unq_count)
-                .select(columns)
-                .toPandas()
-                .to_string()
-            )
-            report += "\n\n"
-=======
             return {
                 "mismatch_stats": {
                     "has_mismatches": True,
@@ -990,7 +910,6 @@
                 "has_samples": False,
             }
         }
->>>>>>> ed321a61
 
     def _get_unique_rows_data(self, sample_count: int, column_count: int) -> dict:
         """Generate data for unique rows in both dataframes.
